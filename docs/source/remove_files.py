--- conflicted
+++ resolved
@@ -31,22 +31,19 @@
         print(f"No files to remove in {directory}")
 
     # remove api files to avoid showing duplicated section
-<<<<<<< HEAD
+
     target_files = [
-        "components.api_client.openai_client.rst",
+        "components.model_client.openai_client.rst",
         "components.retriever.faiss_retriever.rst",
         "components.reasoning.chain_of_thought.rst",
-        "components.api_client.groq_client.rst",
+        "components.model_client.groq_client.rst",
         "components.retriever.bm25_retriever.rst",
-        "components.api_client.google_client.rst",
-        "components.api_client.transformers_client.rst",
+        "components.model_client.google_client.rst",
+        "components.model_client.transformers_client.rst",
         "components.retriever.llm_retriever.rst",
         "components.agent.react_agent.rst",
-        "components.api_client.anthropic_client.rst",
+        "components.model_client.anthropic_client.rst",
     ]
-=======
-    target_files = ['components.model_client.openai_client.rst', 'components.retriever.faiss_retriever.rst', 'components.reasoning.chain_of_thought.rst', 'components.model_client.groq_client.rst', 'components.retriever.bm25_retriever.rst', 'components.model_client.google_client.rst', 'components.model_client.transformers_client.rst', 'components.retriever.llm_retriever.rst', 'components.agent.react_agent.rst', 'components.model_client.anthropic_client.rst']
->>>>>>> ac8719fe
     try:
         for filename in os.listdir(directory):
             if filename in target_files:
