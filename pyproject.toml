--- conflicted
+++ resolved
@@ -31,10 +31,6 @@
 
 [tool.poetry.group.test.dependencies]
 pytest = "^8.1.1"
-<<<<<<< HEAD
-groq = "^0.5.0"          # should only be installed if groq client is used
-structlog = "^24.1.0"
-=======
 
 [tool.poetry.group.typing.dependencies]
 mypy = "^1"
@@ -42,9 +38,7 @@
 [tool.poetry.group.doc.dependencies]
 sphinx = "^7.3.7"
 sphinx-rtd-theme = "^2.0.0"
-groq = "^0.5.0"          # should only be installed if groq client is used
 datasets = "^2.19.1"
->>>>>>> 7b9aa1fe
 
 [tool.poetry.group.dev.dependencies]
 langchain = "^0.1.16"
