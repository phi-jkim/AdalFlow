--- conflicted
+++ resolved
@@ -65,12 +65,9 @@
     TransformersClient,
     CohereAPIClient,
     BedrockAPIClient,
-<<<<<<< HEAD
-=======
     DeepSeekClient,
     TogetherClient,
     AnthropicAPIClient,
->>>>>>> db6e0fd7
 )
 
 # data pipeline
