[tool.poetry]
name = "adalflow"

version = "0.2.6"
description = "The Library to Build and Auto-optimize LLM Applications"
authors = ["Li Yin <li@sylphai.com>"]
readme = "README.md"
repository = "https://github.com/SylphAI-Inc/AdalFlow"

license = "MIT"
maintainers = ["Li Yin <li@sylphai.com>"]
classifiers = [
    "Topic :: Software Development :: Build Tools",
    "Topic :: Software Development :: Libraries :: Python Modules",
    "Topic :: Scientific/Engineering :: Artificial Intelligence",
    "Topic :: Software Development :: Libraries :: Application Frameworks",
]
keywords = ["LLM", "NLP", "RAG", "devtools", "retrieval", "agent"]

include = [
    "adalflow/core/*",
    "adalflow/components/*",
    "adalflow/eval/*",
    "adalflow/datasets/*",
    "adalflow/utils/*",
    "adalflow/tracing/*",
    "adalflow/optim/*",
]

packages = [{ include = "adalflow", from = "." }]

[tool.poetry.dependencies]
python = ">=3.9, <4.0"

python-dotenv = "^1.0.1"
backoff = "^2.2.1"
jinja2 = "^3.1.3"
jsonlines = "^4.0.0"
tiktoken = "^0.7.0"
numpy = "^1.26.4"
tqdm = "^4.66.4"
pyyaml = "^6.0.1"
nest-asyncio = "^1.6.0"
colorama = "^0.4.6"
botocore = "^1.34.149"   # if not specified, it will fail to resolve the dependency, we need to figure out a way to get rid of botocore dependency
diskcache = "^5.6.3"


# Optional dependencies
openai = { version = "^1.12.0", optional = true }
groq = { version = "^0.9.0", optional = true }
faiss-cpu = { version = "^1.8.0", optional = true }
sqlalchemy = { version = "^2.0.30", optional = true }
pgvector = { version = "^0.3.1", optional = true }
torch = { version = "^2.3.1", optional = true }
anthropic = { version = "^0.31.1", optional = true }
google-generativeai = { version = "^0.7.2", optional = true }
cohere = { version = "^5.5.8", optional = true }
ollama = { version = "^0.2.1", optional = true }


# Azure dependencies
azure-core = { version = "^1.24.0", optional = true }
azure-identity = { version = "^1.12.0", optional = true }
# azure-ai-formrecognizer = { version = "^3.2.0", optional = true }
# azure-ai-textanalytics = { version = "^5.3.0", optional = true }

# amazon bedrock
boto3 = { version = "^1.35.19", optional = true }

[tool.poetry.group.test.dependencies]
pytest = "^8.1.1"
pytest-mock = "^3.14.0"
torch = "^2.3.1"
ollama = "^0.2.1"
faiss-cpu = "^1.8.0"
openai = "^1.12.0"
groq = "^0.9.0"
google-generativeai = "^0.7.2"
anthropic = "^0.31.1"

[tool.poetry.group.typing.dependencies]
mypy = "^1"
types-pyyaml = "^6.0.12.20240311" # for mypy
types-tqdm = "^4.66.0.20240417"

[tool.poetry.group.dev.dependencies]
pre-commit = "^3.7.0"
graphviz = "^0.20.3"
tensorboard = "^2.17.0"
tensorboardx = "^2.6.2.2"
matplotlib = "^3.9.1"
azure-identity = "^1.18.0"
azure-core = "^1.31.0"


[tool.poetry.group.extra.dependencies]
datasets = "^2.21.0"

[tool.poetry.extras] # allow pip install adalflow[openai, groq]
openai = ["openai"]
groq = ["groq"]
anthropic = ["anthropic"]
cohere = ["cohere"]
google-generativeai = ["google-generativeai"]
pgvector = ["pgvector"]
faiss-cpu = ["faiss-cpu"]
sqlalchemy = ["sqlalchemy"]
torch = ["torch"]
ollama = ["ollama"]
azure = [
    "azure-core",
    "azure-identity",
    # "azure-ai-formrecognizer",
    # "azure-ai-textanalytics", # will reevaluate the need for these two
]

bedrock = ["boto3"]
datasets = ["datasets"]

[[tool.poetry.source]]
name = "nvidia-pypi"
priority = "supplemental"
url = "https://pypi.nvidia.com"

<<<<<<< HEAD
[tool.ruff]
exclude = ["images"]
=======
>>>>>>> fc18aa2e

[build-system]
requires = ["poetry-core"]
build-backend = "poetry.core.masonry.api"

# for formatting and linting
[tool.black]
line-length = 88
target-version = ["py311"]

[tool.ruff]
exclude = ["images"]
lint.extend-ignore = [
    "E402",  # Ignore module-level import issues
    "E731",
    "UP007", # Wants | over Union, which breaks 3.8
]<|MERGE_RESOLUTION|>--- conflicted
+++ resolved
@@ -123,11 +123,6 @@
 priority = "supplemental"
 url = "https://pypi.nvidia.com"
 
-<<<<<<< HEAD
-[tool.ruff]
-exclude = ["images"]
-=======
->>>>>>> fc18aa2e
 
 [build-system]
 requires = ["poetry-core"]
