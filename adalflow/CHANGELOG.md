<<<<<<< HEAD
<<<<<<< HEAD
## [0.2.4] - 2024-09-23

### Improved
- Better diagnose report for `Trainer.diagnose`.
- Multi-hop RAG with handling of Cycle.
=======
=======

## [0.2.6] - 2024-11-25
### Improved
- Add default `max_tokens=512` to the `AnthropicAPIClient` to avoid the error when the user does not provide the `max_tokens` in the prompt.

## [0.2.5] - 2024-10-28

### Fixed
- `DataClassParser` nested data class parsing where we have to use `from_dict(json_dict)` instead of `(**json_dict)` to parse the nested data class.

>>>>>>> 51ac755a
## [0.2.4] - 2024-10-27

### Added
- `BedrockAPIClient` to support the AWS Bedrock API. Note: still need more testing and documentation.

### Fixed
- `Generator` cache path: fixed the issue with invalid window path with incompaticle special characters: https://github.com/SylphAI-Inc/AdalFlow/issues/237
- Wrong score in the diagnose file as `prepare_eval` is not passing classification label 0 to the `eval_input`.


>>>>>>> main
## [0.2.3] - 2024-09-20

### Rename
- three methods within `AdalComponent` are renamed:
  - `handle_one_loss_sample` to `prepre_loss`
  - `handle_one_task_sample` to `prepre_task`
  - `evaluate_one_sample` to `prepre_eval`

## [0.2.3.beta.1] - 2024-09-17
### Removed
- Removed /reasoning as COT is just too simple to be a separate module.
### Fixed
- datasets/hotpotqa.py
- eval/answer_match_acc: added lower() to both the gt and pred in the fuzzy match. On hotpotqa, the accuracy goes from 0.15 to 0.4 on one test.
- eval/functional: fixed the `confidence_interval` to be able to customize the confidence level.

### Added
Auto-grad system to support retriever and any component:
- `GradComponent` has a default `forward` which wraps the `call` to handle the auto-grad automatically for any component that has subclassed `GradComponent`.
- Clarified the `ParamType` to include `input`, `output`, `hyperparam` instead of following PyTorch's tensor and Parameter design pattern.
- `TraceGraph` of the `Parameter` at `draw_graph` to support `ParamType`.
## [0.2.2] - 2024-09-09
### Added
- `get_cache_path`, instead of print out the cache path all the time, we add a ``get_cache_path`` to get the cache path.
- Make `huggingface datasets` as an optional dependency.
- Eval: `G_eval` to evaluate llm applications that have no reference text.
### Modified
- Add `template` to let users pass their own template, but need to have the same arguments as the default template.
- Added `checkpoint resume` in the `Trainer.diagnose` to show the newest performance and diagnostics on the checkpoint.

## [0.2.0] - 2024-08-20
### Added
- Qdrant retriever.

### Improved
- Add "mixed" training in ``Trainer`` to do demo and text optimization both in each step.
- ``DemoOptimizer``, allow to config if the input fields are included or excluded in the demonstration.
-  Added ``sequential`` and ``mix`` in the ``optimization_order`` in the ``Trainer`` to support the mixed training.
-  Added ``resume_from_ckpt`` in the ``Trainer.fit``.

### Fixed Bug
- wrong import in ``react`` agent.
## [0.2.0.beta.3] - 2024-08-16
### Fixed
- missing `diskcache` package in the dependencies.

## [0.2.0.beta.2] - 2024-08-15
### Improved
- ``Demo Optimizer`` with "learn-to-reason" one shot to achieve 94% on the object count, close to the 98% by the teacher gpt-4o model.

## [0.2.0.beta.1] - 2024-08-14
### Added
- Optimizer: `paramter`, `GradComponent`, `Optimizer`, `AdalComponent`, and `Trainer`.

### Added features
1.  ``DataClass``
* support ``__input_fields__``, ``get_input_fields``, ``set_input_fields__``, along with the output version.
* Support ``Parameter`` field which will be converted to `p.data``.
* Support ``include`` besides of ``exclude``, they cant coexist.
* ``to_dict`` made sure the ordering of fields is rearranged according to the ``input_fields`` and ``output_fields``.

## [0.1.0-beta.6] - 2024-07-23

Rename the `lightrag` package to `adalflow`.

### Fixed

- We introduced a bug in the previous release, the ollama model client non-streaming call was not working. We fixed it as we cannot put yield and return in the same function.

## [0.1.0-beta.5] - 2024-07-23

### Fixed
- [issue 134](https://github.com/SylphAI-Inc/AdalFlow/issues/134) Suppport Enum in `DataClass` schema. https://github.com/SylphAI-Inc/LightRAG/pull/135
- [issue 154](https://github.com/SylphAI-Inc/AdalFlow/issues/154) Fixed the `DataClass.from_dict` failure on `list[int]` type due to conditional check failure in the functional.

### Added
- Support streaming in Generator (sync call) [issue 149](https://github.com/SylphAI-Inc/AdalFlow/issues/149)
- Support streaming in OpenAIClient (sync call)

## [0.1.0-beta.3, 4] - 2024-07-18

### Added
- Ollama model client v1.

### Fixed
- func_tool.execute fails to run sync function in jupyter notebook. We avoid calling execute and instead in ToolManager, we
  add sync and async for each function method and call the `call` and `acall` method of func_tool directly.
- ModelClient acall bug.

### Improved
- Add function `extract_function_expression` in `functional`, and it will add missing right parenthesis to the function expression if LLMs fail to do so. This will make function expression more robust.

## [0.1.0-beta.2] - 2024-07-15

### Modified
- Make `LocalDB` a component for better visualization.
- Add extra packages in dependencides.

## [0.1.0-beta.1] - 2024-07-15

### Added
- `Sequential` adds `acall` method.
- Add extra packages so that users can install them with `pip install adalflow[extra]`.

## [0.0.0-beta.1] - 2024-07-10

### Added
- `DataClass`: add `__type_var_map__` in `data class schema` as the necessary step to support `Generic` in data class.
- Support Python `3.9`.

### Fixed
- `ReAct` agent is fixed to be working with updates on the json output parser.
- `Add` error handling for using Lazy Import classes the wrong way, such as subclass.



## [0.0.0-alpha.16] - 2024-07-08

### Fixed
- Anthropic client message does not use system role. For now, we put the whole prompt as the first user message.
- Update the `DEDEFAULT_LIGHTRAG_SYSTEM_PROMPT` to include 'You are a helpful assistant' as default <SYS> prompt.

## [0.0.0-alpha.15] - 2024-07-07

### Fixed
- `JsonOutputParser` and `YamlOutputParser` (1) forget to return the `output_dict` in the call. (2) Improve the output format str to ask it not to mistaken the "properties" and "type" as keys in the json/yaml output.
- Add test cases for the above fixes.

## [0.0.0-alpha.14] - 2024-07-06

### Modified
- `Sequential` moved from `lightrag.core.component` to `lightrag.core.container`.
- `Sequential` now accepts any positional and keyword arguments at the call time (the first component).
- `get_logger` in `lightrag.utils.logger` is simplified to config the root and named logger. Removed `enable_library_logging`.

### Fixed
- safe_import in `lightrag.components.model_client` to report import errors.
## [0.0.0-alpha.13] - 2024-07-04

### Added
- Added `return_data_class` parameter to `JsonOutputParser` and `YamlOutputParser` to return the data class object instead of the dictionary.

### Fixed
- Google client safe import.
- Postgres retriever compilation error.
- Database dialogTurn model.<|MERGE_RESOLUTION|>--- conflicted
+++ resolved
@@ -1,12 +1,8 @@
-<<<<<<< HEAD
-<<<<<<< HEAD
-## [0.2.4] - 2024-09-23
+## [0.2.7] - 2024-09-23
 
 ### Improved
 - Better diagnose report for `Trainer.diagnose`.
 - Multi-hop RAG with handling of Cycle.
-=======
-=======
 
 ## [0.2.6] - 2024-11-25
 ### Improved
@@ -17,7 +13,6 @@
 ### Fixed
 - `DataClassParser` nested data class parsing where we have to use `from_dict(json_dict)` instead of `(**json_dict)` to parse the nested data class.
 
->>>>>>> 51ac755a
 ## [0.2.4] - 2024-10-27
 
 ### Added
@@ -28,7 +23,6 @@
 - Wrong score in the diagnose file as `prepare_eval` is not passing classification label 0 to the `eval_input`.
 
 
->>>>>>> main
 ## [0.2.3] - 2024-09-20
 
 ### Rename
